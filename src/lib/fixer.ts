/*
 * Copyright (c) 2023, Salesforce, Inc.
 * All rights reserved.
 * SPDX-License-Identifier: BSD-3-Clause
 * For full license text, see the LICENSE file in the repo root or https://opensource.org/licenses/BSD-3-Clause
 */
import * as vscode from 'vscode';
import {messages} from './messages';
import * as Constants from './constants';

/**
 * Class for creating and adding {@link vscode.CodeAction}s allowing violations to be fixed or suppressed.
 */
export class Fixer implements vscode.CodeActionProvider {
    /**
     * Adds {@link vscode.CodeAction}s to the provided document.
     * @param document The document to which actions should be added.
     * @param range The range the generated actions should modify.
     * @param context The context in which diagnostics exist.
     * @returns All actions corresponding to diagnostics in the specified range of the target document.
     */
    public provideCodeActions(document: vscode.TextDocument, range: vscode.Range, context: vscode.CodeActionContext): vscode.CodeAction[] {
        const processedLines = new Set<number>(); 
        // Iterate over all diagnostics.
        return context.diagnostics
            // Throw out diagnostics that aren't ours, or are for the wrong line.
            .filter(diagnostic => messages.diagnostics.source && messages.diagnostics.source.isSource(diagnostic.source) && diagnostic.range.isEqual(range))
            // Get and use the appropriate fix generator.
            .map(diagnostic => this.getFixGenerator(document, diagnostic).generateFixes(processedLines))
            // Combine all the fixes into one array.
            .reduce((acc, next) => [...acc, ...next], []);
    }

    /**
     * Gets a {@link FixGenerator} corresponding to the engine that created the given diagnostic,
     * or a {@link _NoOpFixGenerator} if no engine-specific generator is available.
     * @param document
     * @param diagnostic
     * @returns
     */
    private getFixGenerator(document: vscode.TextDocument, diagnostic: vscode.Diagnostic): FixGenerator {
        const engine: string = messages.diagnostics.source.extractEngine(diagnostic.source);

        switch (engine) {
            case 'pmd':
            case 'pmd-custom':
                return new _PmdFixGenerator(document, diagnostic);
            default:
                return new _NoOpFixGenerator(document, diagnostic);
        }
    }
}

/**
 * Abstract parent class for engine-specific fix generators.
 * @abstract
 */
abstract class FixGenerator {
    protected document: vscode.TextDocument;
    protected diagnostic: vscode.Diagnostic;

    /**
     *
     * @param document A document to which fixes should be added
     * @param diagnostic The diagnostic from which fixes should be generated
     */
    public constructor(document: vscode.TextDocument, diagnostic: vscode.Diagnostic) {
        this.document = document;
        this.diagnostic = diagnostic;
    }

    /**
     * Abstract template method for generating fixes.
     * @abstract
     */
    public abstract generateFixes(processedLines: Set<number>): vscode.CodeAction[];
}

/**
 * FixGenerator to be used by default when no FixGenerator exists for a given engine. Does nothing.
 * @private Must be exported for testing purposes, but shouldn't be used publicly, hence the leading underscore.
 */
export class _NoOpFixGenerator extends FixGenerator {
    // eslint-disable-next-line @typescript-eslint/no-unused-vars
    public generateFixes(processedLines: Set<number>): vscode.CodeAction[] {
        return [];
    }
}

/**
 * FixGenerator to be used for PMD and Custom PMD.
 * @private Must be exported for testing purposes, but shouldn't be used publicly, hence the leading underscore.
 */
export class _PmdFixGenerator extends FixGenerator {
    private singleLineCommentPattern = /^\s*\/\//;
    private blockCommentStartPattern = /^\s*\/\*/;
    private blockCommentEndPattern = /\*\//;
    private classDeclarationPattern = /\b(\w+\s+)+class\s+\w+/;
    public suppressionRegex = /@SuppressWarnings\s*\(\s*'([^']*)'\s*\)/;

    /**
     * Generate an array of fixes, if possible.
     * @returns
     */
    public generateFixes(processedLines: Set<number>): vscode.CodeAction[] {
        const fixes: vscode.CodeAction[] = [];
        if (this.documentSupportsLineLevelSuppression()) {
<<<<<<< HEAD
            fixes.push(this.generateLineLevelSuppression());
            fixes.push(this.generateClassLevelSuppression());
=======
            // We only check for the start line and not the entire range because irrespective of the range of a specific violation,
            // we add the NOPMD tag only on the first line of the violation.
            const lineNumber = this.diagnostic.range.start.line;
            if (!processedLines.has(lineNumber)) {
                fixes.push(this.generateLineLevelSuppression());
                processedLines.add(lineNumber);
            }
>>>>>>> ee902a0f
        }
        return fixes;
    }

    /**
     * Not all languages support line-level PMD violation suppression. This method
     * verifies that the target document does.
     * @returns
     */
    private documentSupportsLineLevelSuppression(): boolean {
        const lang = this.document.languageId;
        // Of the languages we support, Apex and Java are the ones
        // that support line-level suppression.
        return lang === 'apex' || lang === 'java';
    }

    /**
     *
     * @returns An action that will apply a line-level suppression to the targeted diagnostic.
     */
    private generateLineLevelSuppression(): vscode.CodeAction {
        // Create a position indicating the very end of the violation's start line.
        const endOfLine: vscode.Position = new vscode.Position(this.diagnostic.range.start.line, Number.MAX_SAFE_INTEGER);

        const action = new vscode.CodeAction(messages.fixer.supressOnLine, vscode.CodeActionKind.QuickFix);
        action.edit = new vscode.WorkspaceEdit();
        action.edit.insert(this.document.uri, endOfLine, " // NOPMD");
        action.diagnostics = [this.diagnostic];
        action.command = {
            command: Constants.COMMAND_DIAGNOSTICS_IN_RANGE,
            title: 'Clear Single Diagnostic',
            arguments: [this.document.uri, this.diagnostic.range]
        };

        return action;
    }

    public generateClassLevelSuppression(): vscode.CodeAction {
        // Find the end-of-line position of the class declaration where the diagnostic is found.
        const classStartPosition = this.findClassStartPosition(this.diagnostic, this.document);
        // const classEndOfLinePosition = 0;

        const action = new vscode.CodeAction(messages.fixer.supressOnClass, vscode.CodeActionKind.QuickFix);
        action.edit = new vscode.WorkspaceEdit();
    
        // Determine the appropriate suppression rule based on the type of diagnostic.code
        let suppressionRule: string;
        if (typeof this.diagnostic.code === 'object' && this.diagnostic.code !== null && 'value' in this.diagnostic.code) {
            suppressionRule = `PMD.${this.diagnostic.code.value}`;
        } else {
            suppressionRule = `PMD`;
        }
    
        // Extract text from the start to end of the class declaration to search for existing suppressions
        const classText = this.findLineBeforeClassStartDeclaration(classStartPosition, this.document);
        const suppressionMatch = classText.match(this.suppressionRegex);
    
        if (suppressionMatch) {
            // If @SuppressWarnings exists, check if the rule is already present
            const existingRules = suppressionMatch[1].split(',').map(rule => rule.trim());
            if (!existingRules.includes(suppressionRule)) {
                // If the rule is not present, add it to the existing @SuppressWarnings
                const updatedRules = [...existingRules, suppressionRule].join(', ');
                const updatedSuppression = this.generateUpdatedSuppressionTag(updatedRules, this.document.languageId);
                const suppressionStartPosition = this.document.positionAt(classText.indexOf(suppressionMatch[0]));
                const suppressionEndPosition = this.document.positionAt(classText.indexOf(suppressionMatch[0]) + suppressionMatch[0].length);
                const suppressionRange = new vscode.Range(suppressionStartPosition, suppressionEndPosition);
                action.edit.replace(this.document.uri, suppressionRange, updatedSuppression);
            }
        } else {
            // If @SuppressWarnings does not exist, insert a new one
            const newSuppression = this.generateNewSuppressionTag(suppressionRule, this.document.languageId);
            action.edit.insert(this.document.uri, classStartPosition, newSuppression);
        }
    
        action.diagnostics = [this.diagnostic];
        action.command = {
            command: Constants.COMMAND_REMOVE_DIAGNOSTICS_ON_SELECTED_FILE,
            title: 'Remove diagnostics for this file',
            arguments: [this.document.uri]
        };

        return action;
    }
    
    public generateUpdatedSuppressionTag(updatedRules: string, lang: string) {
        if (lang === 'apex') {
            return `@SuppressWarnings('${updatedRules}')`;
        } else if (lang === 'java') {
            return `@SuppressWarnings("${updatedRules}")`;
        }
        return '';
    }

    public generateNewSuppressionTag(suppressionRule: string, lang: string) {
        if (lang === 'apex') {
            return `@SuppressWarnings('${suppressionRule}')\n`;
        } else if (lang === 'java') {
            return `@SuppressWarnings("${suppressionRule}")\n`;
        }
        return '';
    }

    /**
     * Finds the start position of the class in the document.
     * Assumes that the class declaration starts with the keyword "class".
     * @returns The position at the start of the class.
     */
    public findClassStartPosition(diagnostic: vscode.Diagnostic, document: vscode.TextDocument): vscode.Position {
        const text = document.getText();
        const diagnosticLine = diagnostic.range.start.line;
    
        // Split the text into lines for easier processing
        const lines = text.split('\n');
        let classStartLine: number | undefined;

        let inBlockComment = false;
    
        // Iterate from the diagnostic line upwards to find the class declaration
        for (let lineNumber = diagnosticLine; lineNumber >= 0; lineNumber--) {
            const line = lines[lineNumber];

            // Check if we are in a block comment
            if (inBlockComment) {
                if (line.match(this.blockCommentStartPattern)) {
                    inBlockComment = false;
                }
                continue;
            }

            // Skip single-line comments
            if (line.match(this.singleLineCommentPattern)) {
                continue;
            }

            // Skip block comment in a single line
            if (line.match(this.blockCommentEndPattern) && line.match(this.blockCommentStartPattern)) {
                continue;
            }

            // Check if this line is the start of a block comment
            if (line.match(this.blockCommentEndPattern)) {
                inBlockComment = true;
                continue;
            }
            
            const match = line.match(this.classDeclarationPattern);
            if (!inBlockComment && match && !this.isWithinQuotes(line, match.index)) {
                classStartLine = lineNumber;
                break;
            }
        }
    
        if (classStartLine !== undefined) {
            return new vscode.Position(classStartLine, 0);
        }
        
        // Default to the start of the document if class is not found
        return new vscode.Position(0, 0);
    }

    /**
     * Finds the entire line that is one line above a class declaration statement.
     * @returns The text of the line that is one line above the class declaration.
     */
    public findLineBeforeClassStartDeclaration(classStartPosition: vscode.Position, document: vscode.TextDocument): string {
        // Ensure that there is a line before the class declaration
        if (classStartPosition.line > 0) {
            const lineBeforeClassPosition = classStartPosition.line - 1;
            const lineBeforeClass = document.lineAt(lineBeforeClassPosition);
            return lineBeforeClass.text;
        }

        // Return an empty string if it's the first line of the document
        return '';
    }

    /**
     * Helper function to check if match is within quotes
     * @param line 
     * @param matchIndex 
     * @returns 
     */
    public isWithinQuotes(line: string, matchIndex: number): boolean {
        const beforeMatch = line.slice(0, matchIndex);
        const singleQuotesBefore = (beforeMatch.match(/'/g) || []).length;
        const doubleQuotesBefore = (beforeMatch.match(/"/g) || []).length;

        // Check if the number of quotes before the match is odd (inside quotes)
        if (singleQuotesBefore % 2 !== 0 || doubleQuotesBefore % 2 !== 0) return true;

        return false;
    }
}<|MERGE_RESOLUTION|>--- conflicted
+++ resolved
@@ -105,10 +105,6 @@
     public generateFixes(processedLines: Set<number>): vscode.CodeAction[] {
         const fixes: vscode.CodeAction[] = [];
         if (this.documentSupportsLineLevelSuppression()) {
-<<<<<<< HEAD
-            fixes.push(this.generateLineLevelSuppression());
-            fixes.push(this.generateClassLevelSuppression());
-=======
             // We only check for the start line and not the entire range because irrespective of the range of a specific violation,
             // we add the NOPMD tag only on the first line of the violation.
             const lineNumber = this.diagnostic.range.start.line;
@@ -116,7 +112,7 @@
                 fixes.push(this.generateLineLevelSuppression());
                 processedLines.add(lineNumber);
             }
->>>>>>> ee902a0f
+            fixes.push(this.generateClassLevelSuppression());
         }
         return fixes;
     }
