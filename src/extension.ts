--- conflicted
+++ resolved
@@ -411,7 +411,6 @@
     });
 }
 
-<<<<<<< HEAD
 class ScanMonitor implements vscode.Disposable {
     private alreadyScannedFiles: Set<string> = new Set();
 
@@ -430,7 +429,8 @@
     public dispose(): void {
         this.alreadyScannedFiles.clear();
     }
-=======
+}
+
 async function getActiveDocument(): Promise<vscode.TextDocument | null> {
     // Note that the active editor window could be the output window instead of the actual file editor, so we
     // force focus it first to ensure we are getting the correct editor
@@ -439,5 +439,4 @@
         return null;
     }
     return vscode.window.activeTextEditor.document;
->>>>>>> e640f40d
 }